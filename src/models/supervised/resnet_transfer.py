from torchvision.models.segmentation import fcn_resnet101
import torch
from torch import nn


class FCNResnetTransfer(nn.Module):
    def __init__(self, in_channels, out_channels, scale_factor=50, **kwargs):
        """
        Loads the fcn_resnet101 model from torch hub,
        then replaces the first and last layer of the network
        in order to adapt it to our current problem,
        the first convolution of the fcn_resnet must be changed
        to an input_channels -> 64 Conv2d with (7,7) kernel size,
        (2,2) stride, (3,3) padding and no bias.

        The last layer must be changed to be a 512 -> output_channels
        conv2d layer, with (1,1) kernel size and (1,1) stride.

        A final pooling layer must then be added to pool each 50x50
        patch down to a 1x1 image, as the original FCN resnet is trained to
        have the segmentation be the same resolution as the input.

        Input:
            input_channels: number of input channels of the image
            of shape (batch, input_channels, width, height)
            output_channels: number of output channels of prediction,
            prediction is shape (batch, output_channels, width//scale_factor, height//scale_factor)
            scale_factor: number of input pixels that map to 1 output pixel,
            for example, if the input is 800x800 and the output is 16x6
            then the scale factor is 800/16 = 50.
        """
        super().__init__()

        # save in_channels and out_channels to self
        self.in_channels = in_channels
        self.out_channels = out_channels
<<<<<<< HEAD

=======
        
>>>>>>> 71402fa1
        # use torch.hub to load 'pytorch/vision', 'fcn_resnet101', make sure to use pretrained=True
        # save it to self.model

        # !DEPRECIATED pretrained=True is depreciated, we will use weights='FCN_ResNet101_Weights.DEFAULT' instead
        self.model = torch.hub.load(
            "pytorch/vision",
            "fcn_resnet101",
            weights="FCN_ResNet101_Weights.DEFAULT",
            **kwargs,
        )

        # change self.model.backbone.conv1 to use in_channels as input
<<<<<<< HEAD
        self.model.backbone.conv1 = nn.Conv2d(
            in_channels=in_channels,
            out_channels=64,
            kernel_size=(7, 7),
            stride=(2, 2),
            padding=(3, 3),
            bias=False,
        )

        # change self.model.classifier[-1] to use out_channels as output
        self.model.classifier[-1] = nn.Conv2d(
            in_channels=512,
            out_channels=out_channels,
            kernel_size=(1, 1),
            stride=(1, 1),
        )

=======
        self.model.backbone.conv1 = nn.Conv2d(in_channels=self.in_channels, out_channels=64, kernel_size=(7, 7), stride=(2, 2), padding=(3, 3), bias=False)
        
        # change self.model.classifier[-1] to use out_channels as output
        self.model.classifier[-1] = nn.Conv2d(in_channels=512, out_channels=self.out_channels, kernel_size=(1, 1), stride=(1, 1))
        
>>>>>>> 71402fa1
        # create a final pooling layer that's a maxpool2d, of kernel size scale_factor
        self.pool = nn.AvgPool2d(kernel_size=scale_factor)

    def forward(self, x):
        """
        Runs predictions on the modified FCN resnet
        followed by pooling

        Input:
            x: image to run a prediction of, of shape
            (batch, self.input_channels, width, height)
            with width and height divisible by
            self.scale_factor
        Output:
            pred_y: predicted labels of size
            (batch, self.output_channels, width//self.scale_factor, height//self.scale_factor)
        """
        # run x through self.model
        model_output = self.model(x)

        # pool the model_output's "out" value
        pred_y = self.pool(model_output["out"])

        return pred_y


if __name__ == "__main__":
    # test the model with a random input

    model = FCNResnetTransfer(3, 21)
    x = torch.randn((1, 3, 800, 800))
    y = model(x)
    print(y)
    print(y.shape)<|MERGE_RESOLUTION|>--- conflicted
+++ resolved
@@ -34,11 +34,7 @@
         # save in_channels and out_channels to self
         self.in_channels = in_channels
         self.out_channels = out_channels
-<<<<<<< HEAD
-
-=======
         
->>>>>>> 71402fa1
         # use torch.hub to load 'pytorch/vision', 'fcn_resnet101', make sure to use pretrained=True
         # save it to self.model
 
@@ -51,7 +47,7 @@
         )
 
         # change self.model.backbone.conv1 to use in_channels as input
-<<<<<<< HEAD
+        
         self.model.backbone.conv1 = nn.Conv2d(
             in_channels=in_channels,
             out_channels=64,
@@ -69,13 +65,6 @@
             stride=(1, 1),
         )
 
-=======
-        self.model.backbone.conv1 = nn.Conv2d(in_channels=self.in_channels, out_channels=64, kernel_size=(7, 7), stride=(2, 2), padding=(3, 3), bias=False)
-        
-        # change self.model.classifier[-1] to use out_channels as output
-        self.model.classifier[-1] = nn.Conv2d(in_channels=512, out_channels=self.out_channels, kernel_size=(1, 1), stride=(1, 1))
-        
->>>>>>> 71402fa1
         # create a final pooling layer that's a maxpool2d, of kernel size scale_factor
         self.pool = nn.AvgPool2d(kernel_size=scale_factor)
 
